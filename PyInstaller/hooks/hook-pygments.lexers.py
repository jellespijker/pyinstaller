#-----------------------------------------------------------------------------
# Copyright (c) 2013, PyInstaller Development Team.
#
# Distributed under the terms of the GNU General Public License with exception
# for distributing bootloader.
#
# The full license is in the file COPYING.txt, distributed with this software.
#-----------------------------------------------------------------------------
<<<<<<< HEAD
from PyInstaller.utils.hooks.hookutils import collect_submodules
=======

from PyInstaller.hooks.hookutils import collect_submodules
>>>>>>> b54e439b

# Pygments uses a dynamic import for its formatters, so gather them all here.
hiddenimports = collect_submodules('pygments.lexers')<|MERGE_RESOLUTION|>--- conflicted
+++ resolved
@@ -6,12 +6,8 @@
 #
 # The full license is in the file COPYING.txt, distributed with this software.
 #-----------------------------------------------------------------------------
-<<<<<<< HEAD
+
 from PyInstaller.utils.hooks.hookutils import collect_submodules
-=======
-
-from PyInstaller.hooks.hookutils import collect_submodules
->>>>>>> b54e439b
 
 # Pygments uses a dynamic import for its formatters, so gather them all here.
 hiddenimports = collect_submodules('pygments.lexers')