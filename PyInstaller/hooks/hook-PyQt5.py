--- conflicted
+++ resolved
@@ -8,13 +8,9 @@
 #-----------------------------------------------------------------------------
 
 
-<<<<<<< HEAD
-from PyInstaller.utils.hooks.hookutils import qt5_menu_nib_dir
-from PyInstaller.compat import is_darwin
-=======
 import os
 
-from PyInstaller.hooks.hookutils import qt5_menu_nib_dir
+from PyInstaller.utils.hooks.hookutils import qt5_menu_nib_dir
 from PyInstaller.compat import getsitepackages, is_darwin, is_win
 
 
@@ -24,7 +20,6 @@
 if is_win:
     from PyInstaller.utils.winutils import extend_system_path
     extend_system_path([os.path.join(x, 'PyQt4') for x in getsitepackages()])
->>>>>>> 67610f2d
 
 
 # In the new consolidated mode any PyQt depends on _qt
