--- conflicted
+++ resolved
@@ -90,20 +90,11 @@
             # Remove 'fullname' from sys.modules if it was appended there.
             if fullname in sys.modules:
                 sys.modules.pop(fullname)
-<<<<<<< HEAD
+            raise  # Raise the same exception again.
+
+        finally:
             # Release the interpreter's import lock.
             imp_unlock()
-            raise  # Raise the same exception again.
-
-        # Release the interpreter's import lock.
-        imp_unlock()
-=======
-            raise  # Raise the same exception again.
-
-        finally:
-            # Release the interpreter's import lock.
-            imp.release_lock()
->>>>>>> fe025e8a
 
         return module
 
@@ -172,13 +163,10 @@
         # It was needed only for FrozenImporter class. Wrong path from sys.path
         # Raises ArchiveReadError exception.
         for pyz_filepath in sys.path:
-<<<<<<< HEAD
             # We need to acquire the interpreter's import lock here
             # because ZlibArchive() seeks through and reads from the
             # zip archive.
             imp_lock()
-=======
->>>>>>> fe025e8a
             try:
                 # Unzip zip archive bundled with the executable.
                 self._pyz_archive = ZlibArchive(pyz_filepath)
@@ -201,11 +189,8 @@
             except ArchiveReadError:
                 # Item from sys.path is not ZlibArchive let's try next.
                 continue
-<<<<<<< HEAD
             finally:
                 imp_unlock()
-=======
->>>>>>> fe025e8a
         # sys.path does not contain filename of executable with bundled zip archive.
         # Raise import error.
         raise ImportError("Can't load frozen modules.")
@@ -331,20 +316,12 @@
             # PEP302 requires to raise ImportError exception.
             #raise ImportError("Can't load frozen module: %s" % fullname)
 
-<<<<<<< HEAD
+            raise
+
+        finally:
             # Release the interpreter's import lock.
             imp_unlock()
-            raise
-
-        # Release the interpreter's import lock.
-        imp_unlock()
-=======
-            raise
-
-        finally:
-            # Release the interpreter's import lock.
-            imp.release_lock()
->>>>>>> fe025e8a
+
 
         # Module returned only in case of no exception.
         return module
@@ -505,20 +482,11 @@
             # Remove 'fullname' from sys.modules if it was appended there.
             if fullname in sys.modules:
                 sys.modules.pop(fullname)
-<<<<<<< HEAD
+            raise  # Raise the same exception again.
+
+        finally:
             # Release the interpreter's import lock.
             imp_unlock()
-            raise  # Raise the same exception again.
-
-        # Release the interpreter's import lock.
-        imp_unlock()
-=======
-            raise  # Raise the same exception again.
-
-        finally:
-            # Release the interpreter's import lock.
-            imp.release_lock()
->>>>>>> fe025e8a
 
         return module
 
