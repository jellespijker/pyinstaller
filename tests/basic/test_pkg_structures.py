--- conflicted
+++ resolved
@@ -19,28 +19,10 @@
 from pkg1 import *
 
 t1 = a.a_func()
-<<<<<<< HEAD
-if t1 != e1:
-    print(('expected: %s' % e1))
-    print(('     got: %s' % t1))
-
-
-t2 = b.b_func()
-if t2 != e2:
-    print(('expected: %s' % e2))
-    print(('     got: %s' % t2))
-
-
-t3 = notamodule()
-if t3 != e3:
-    print(('expected: %s' % e3))
-    print(('     got: %s' % t3))
-=======
 assert t1 == e1, 'expected %s, got %s' % (e1, t1)
 
 t2 = b.b_func()
 assert t2 == e2, 'expected %s, got %s' % (e2, t2)
 
 t3 = notamodule()
-assert t3 == e3, 'expected %s, got %s' % (e3, t3)
->>>>>>> 257382d7
+assert t3 == e3, 'expected %s, got %s' % (e3, t3)